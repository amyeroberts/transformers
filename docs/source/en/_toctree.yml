--- conflicted
+++ resolved
@@ -87,11 +87,8 @@
     title: Training on many GPUs
   - local: perf_train_cpu
     title: Training on CPU
-<<<<<<< HEAD
-=======
   - local: perf_infer_cpu
     title: Inference on CPU
->>>>>>> 3c7e56fb
   - local: perf_hardware
     title: Custom hardware for training
   - local: testing
