# coding=utf-8
# Copyright 2022 The HuggingFace Inc. team.
#
# Licensed under the Apache License, Version 2.0 (the "License");
# you may not use this file except in compliance with the License.
# You may obtain a copy of the License at
#
#     http://www.apache.org/licenses/LICENSE-2.0
#
# Unless required by applicable law or agreed to in writing, software
# distributed under the License is distributed on an "AS IS" BASIS,
# WITHOUT WARRANTIES OR CONDITIONS OF ANY KIND, either express or implied.
# See the License for the specific language governing permissions and
# limitations under the License.

from .feature_extraction_utils import FeatureExtractionMixin, BatchFeature as BaseBatchFeature
from .utils import logging


logger = logging.get_logger(__name__)


# TODO: Move BatchFeature to be imported by both feature_extraction_utils and image_processing_utils
# We override the class string here, but logic is the same.
class BatchFeature(BaseBatchFeature):
    r"""
    Holds the output of the image processor specific `__call__` methods.

    This class is derived from a python dictionary and can be used as a dictionary.

    Args:
        data (`dict`):
            Dictionary of lists/arrays/tensors returned by the __call__/pad methods ('pixel_values', 'attention_mask',
            etc.).
        tensor_type (`Union[None, str, TensorType]`, *optional*):
            You can give a tensor_type here to convert the lists of integers in PyTorch/TensorFlow/Numpy Tensors at
            initialization.
    """


<<<<<<< HEAD
# TODO: Abstract out common logic between ImageProcessorMixin and FeatureExtractorMixin
class ImageProcessorMixin(PushToHubMixin):
    """
    Image processor mixin used to provide saving/loading functionality
    """

    _auto_class = None

    def __init__(self, **kwargs):
        """Set elements of `kwargs` as attributes."""
        # Pop "processor_class" as it should be saved as private attribute
        self._processor_class = kwargs.pop("processor_class", None)
        # Additional attributes without default values
        for key, value in kwargs.items():
            try:
                setattr(self, key, value)
            except AttributeError as err:
                logger.error(f"Can't set {key} with value {value} for {self}")
                raise err

    def _set_processor_class(self, processor_class: str):
        """Sets processor class as an attribute."""
        self._processor_class = processor_class

    @classmethod
    def from_pretrained(cls, pretrained_model_name_or_path: Union[str, os.PathLike], **kwargs):
        r"""
        Instantiate a type of [`~image_processing_utils.ImageProcessorMixin`] from a image processor, *e.g.* a derived
        class of [`BaseImageProcessor`].

        Args:
            pretrained_model_name_or_path (`str` or `os.PathLike`):
                This can be either:

                - a string, the *model id* of a pretrained image_processor hosted inside a model repo on
                  huggingface.co. Valid model ids can be located at the root-level, like `bert-base-uncased`, or
                  namespaced under a user or organization name, like `dbmdz/bert-base-german-cased`.
                - a path to a *directory* containing a image processor file saved using the
                  [`~image_processing_utils.ImageProcessorMixin.save_pretrained`] method, e.g.,
                  `./my_model_directory/`.
                - a path or url to a saved image processor JSON *file*, e.g.,
                  `./my_model_directory/preprocessor_config.json`.
            cache_dir (`str` or `os.PathLike`, *optional*):
                Path to a directory in which a downloaded pretrained model image processor should be cached if the
                standard cache should not be used.
            force_download (`bool`, *optional*, defaults to `False`):
                Whether or not to force to (re-)download the image processor files and override the cached versions if
                they exist.
            resume_download (`bool`, *optional*, defaults to `False`):
                Whether or not to delete incompletely received file. Attempts to resume the download if such a file
                exists.
            proxies (`Dict[str, str]`, *optional*):
                A dictionary of proxy servers to use by protocol or endpoint, e.g., `{'http': 'foo.bar:3128',
                'http://hostname': 'foo.bar:4012'}.` The proxies are used on each request.
            use_auth_token (`str` or *bool*, *optional*):
                The token to use as HTTP bearer authorization for remote files. If `True`, will use the token generated
                when running `transformers-cli login` (stored in `~/.huggingface`).
            revision (`str`, *optional*, defaults to `"main"`):
                The specific model version to use. It can be a branch name, a tag name, or a commit id, since we use a
                git-based system for storing models and other artifacts on huggingface.co, so `revision` can be any
                identifier allowed by git.
            return_unused_kwargs (`bool`, *optional*, defaults to `False`):
                If `False`, then this function returns just the final image processor object. If `True`, then this
                functions returns a `Tuple(image_processor, unused_kwargs)` where *unused_kwargs* is a dictionary
                consisting of the key/value pairs whose keys are not image processor attributes: i.e., the part of
                `kwargs` which has not been used to update `image_processor` and is otherwise ignored.
            kwargs (`Dict[str, Any]`, *optional*):
                The values in kwargs of any keys which are image processor attributes will be used to override the
                loaded values. Behavior concerning key/value pairs whose keys are *not* image processor attributes is
                controlled by the `return_unused_kwargs` keyword parameter.

        <Tip>

        Passing `use_auth_token=True` is required when you want to use a private model.

        </Tip>

        Returns:
            An image processor of type [`~image_processing_utils.ImageProcessorMixin`].

        Examples: FIXME

        """
        image_processor_dict, kwargs = cls.get_image_processor_dict(pretrained_model_name_or_path, **kwargs)

        return cls.from_dict(image_processor_dict, **kwargs)

    def save_pretrained(self, save_directory: Union[str, os.PathLike], push_to_hub: bool = False, **kwargs):
        """
        Save an image_processor object to the directory `save_directory`, so that it can be re-loaded using the
        [`~image_processing_utils.ImageProcessorMixin.from_pretrained`] instance method.

        Args:
            save_directory (`str` or `os.PathLike`):
                Directory where the image processor JSON file will be saved (will be created if it does not exist).
            push_to_hub (`bool`, *optional*, defaults to `False`):
                Whether or not to push your image processor to the Hugging Face model hub after saving it.

                <Tip warning={true}>

                Using `push_to_hub=True` will synchronize the repository you are pushing to with `save_directory`,
                which requires `save_directory` to be a local clone of the repo you are pushing to if it's an existing
                folder. Pass along `temp_dir=True` to use a temporary directory instead.

                </Tip>

            kwargs:
                Additional key word arguments passed along to the [`~utils.PushToHubMixin.push_to_hub`] method.
        """
        if os.path.isfile(save_directory):
            raise AssertionError(f"Provided path ({save_directory}) should be a directory, not a file")

        if push_to_hub:
            commit_message = kwargs.pop("commit_message", None)
            repo = self._create_or_get_repo(save_directory, **kwargs)

        # If we have a custom config, we copy the file defining it in the folder and set the attributes so it can be
        # loaded from the Hub.
        if self._auto_class is not None:
            custom_object_save(self, save_directory, config=self)

        os.makedirs(save_directory, exist_ok=True)
        # If we save using the predefined names, we can load using `from_pretrained`
        output_image_processor_file = os.path.join(save_directory, IMAGE_PROCESSOR_NAME)

        self.to_json_file(output_image_processor_file)
        logger.info(f"Image processor saved in {output_image_processor_file}")

        if push_to_hub:
            url = self._push_to_hub(repo, commit_message=commit_message)
            logger.info(f"Image processor pushed to the hub in this commit: {url}")

        return [output_image_processor_file]

    @classmethod
    def get_image_processor_dict(
        cls, pretrained_model_name_or_path: Union[str, os.PathLike], **kwargs
    ) -> Tuple[Dict[str, Any], Dict[str, Any]]:
        """
        From a `pretrained_model_name_or_path`, resolve to a dictionary of parameters, to be used for instantiating a
        image processor of type [`~image_processing_utils.ImageProcessorMixin`] using `from_dict`.

        Parameters:
            pretrained_model_name_or_path (`str` or `os.PathLike`):
                The identifier of the pre-trained checkpoint from which we want the dictionary of parameters.

        Returns:
            `Tuple[Dict, Dict]`: The dictionary(ies) that will be used to instantiate the image processor object.
        """
        cache_dir = kwargs.pop("cache_dir", None)
        force_download = kwargs.pop("force_download", False)
        resume_download = kwargs.pop("resume_download", False)
        proxies = kwargs.pop("proxies", None)
        use_auth_token = kwargs.pop("use_auth_token", None)
        local_files_only = kwargs.pop("local_files_only", False)
        revision = kwargs.pop("revision", None)

        from_pipeline = kwargs.pop("_from_pipeline", None)
        from_auto_class = kwargs.pop("_from_auto", False)

        user_agent = {"file_type": "image processor", "from_auto_class": from_auto_class}
        if from_pipeline is not None:
            user_agent["using_pipeline"] = from_pipeline

        if is_offline_mode() and not local_files_only:
            logger.info("Offline mode: forcing local_files_only=True")
            local_files_only = True

        pretrained_model_name_or_path = str(pretrained_model_name_or_path)
        if os.path.isdir(pretrained_model_name_or_path):
            image_processor_file = os.path.join(pretrained_model_name_or_path, IMAGE_PROCESSOR_NAME)
        elif os.path.isfile(pretrained_model_name_or_path) or is_remote_url(pretrained_model_name_or_path):
            image_processor_file = pretrained_model_name_or_path
        else:
            image_processor_file = hf_bucket_url(
                pretrained_model_name_or_path, filename=IMAGE_PROCESSOR_NAME, revision=revision, mirror=None
            )

        try:
            # Load from URL or cache if already cached
            resolved_image_processor_file = cached_path(
                image_processor_file,
                cache_dir=cache_dir,
                force_download=force_download,
                proxies=proxies,
                resume_download=resume_download,
                local_files_only=local_files_only,
                use_auth_token=use_auth_token,
                user_agent=user_agent,
            )

        except RepositoryNotFoundError:
            raise EnvironmentError(
                f"{pretrained_model_name_or_path} is not a local folder and is not a valid model identifier listed on "
                "'https://huggingface.co/models'\nIf this is a private repository, make sure to pass a token having "
                "permission to this repo with `use_auth_token` or log in with `huggingface-cli login` and pass "
                "`use_auth_token=True`."
            )
        except RevisionNotFoundError:
            raise EnvironmentError(
                f"{revision} is not a valid git identifier (branch name, tag name or commit id) that exists for this "
                f"model name. Check the model page at 'https://huggingface.co/{pretrained_model_name_or_path}' for "
                "available revisions."
            )
        except EntryNotFoundError:
            raise EnvironmentError(
                f"{pretrained_model_name_or_path} does not appear to have a file named {IMAGE_PROCESSOR_NAME}."
            )
        except HTTPError as err:
            raise EnvironmentError(
                f"There was a specific connection error when trying to load {pretrained_model_name_or_path}:\n{err}"
            )
        except ValueError:
            raise EnvironmentError(
                f"We couldn't connect to '{HUGGINGFACE_CO_RESOLVE_ENDPOINT}' to load this model, couldn't find it in"
                f" the cached files and it looks like {pretrained_model_name_or_path} is not the path to a directory"
                f" containing a {IMAGE_PROCESSOR_NAME} file.\nCheckout your internet connection or see how to run"
                " the library in offline mode at"
                " 'https://huggingface.co/docs/transformers/installation#offline-mode'."
            )
        except EnvironmentError:
            raise EnvironmentError(
                f"Can't load image processor for '{pretrained_model_name_or_path}'. If you were trying to load it "
                "from 'https://huggingface.co/models', make sure you don't have a local directory with the same name. "
                f"Otherwise, make sure '{pretrained_model_name_or_path}' is the correct path to a directory "
                f"containing a {IMAGE_PROCESSOR_NAME} file"
            )

        try:
            # Load image_processor dict
            with open(resolved_image_processor_file, "r", encoding="utf-8") as reader:
                text = reader.read()
            image_processor_dict = json.loads(text)

        except json.JSONDecodeError:
            raise EnvironmentError(
                f"It looks like the config file at '{resolved_image_processor_file}' is not a valid JSON file."
            )

        if resolved_image_processor_file == image_processor_file:
            logger.info(f"loading image processor configuration file {image_processor_file}")
        else:
            logger.info(
                f"loading image processor configuration file {image_processor_file} from cache at"
                f" {resolved_image_processor_file}"
            )

        return image_processor_dict, kwargs

    @classmethod
    def from_dict(cls, image_processor_dict: Dict[str, Any], **kwargs):
        """
        Instantiates a type of [`~image_processing_utils.ImageProcessorMixin`] from a Python dictionary of parameters.

        Args:
            image_processor_dict (`Dict[str, Any]`):
                Dictionary that will be used to instantiate the image processor object. Such a dictionary can be
                retrieved from a pretrained checkpoint by leveraging the
                [`~image_processing_utils.ImageProcessorMixin.to_dict`] method.
            kwargs (`Dict[str, Any]`):
                Additional parameters from which to initialize the image processor object.

        Returns:
            [`~image_processing_utils.ImageProcessorMixin`]: The image processor object instantiated from those
            parameters.
        """
        return_unused_kwargs = kwargs.pop("return_unused_kwargs", False)

        image_processor = cls(**image_processor_dict)

        # Update image_processor with kwargs if needed
        to_remove = []
        for key, value in kwargs.items():
            if hasattr(image_processor, key):
                setattr(image_processor, key, value)
                to_remove.append(key)
        for key in to_remove:
            kwargs.pop(key, None)

        logger.info(f"image processor {image_processor}")
        if return_unused_kwargs:
            return image_processor, kwargs
        else:
            return image_processor

    def to_dict(self) -> Dict[str, Any]:
        """
        Serializes this instance to a Python dictionary.

        Returns:
            `Dict[str, Any]`: Dictionary of all the attributes that make up this image processor instance.
        """
        output = copy.deepcopy(self.__dict__)
        output["image_processor_type"] = self.__class__.__name__

        return output

    @classmethod
    def from_json_file(cls, json_file: Union[str, os.PathLike]):
        """
        Instantiates an image processor of type [`~image_processing_utils.ImageProcessorMixin`] from the path to a JSON
        file of parameters.

        Args:
            json_file (`str` or `os.PathLike`):
                Path to the JSON file containing the parameters.

        Returns:
            A image processor of type [`~image_processing_utils.ImageProcessorMixin`]: The image_processor object
            instantiated from that JSON file.
        """
        with open(json_file, "r", encoding="utf-8") as reader:
            text = reader.read()
        image_processor_dict = json.loads(text)
        return cls(**image_processor_dict)

    def to_json_string(self) -> str:
        """
        Serializes this instance to a JSON string.

        Returns:
            `str`: String containing all the attributes that make up this image_processor instance in JSON format.
        """
        dictionary = self.to_dict()

        for key, value in dictionary.items():
            if isinstance(value, np.ndarray):
                dictionary[key] = value.tolist()

        # make sure private name "_processor_class" is correctly
        # saved as "processor_class"
        _processor_class = dictionary.pop("_processor_class", None)
        if _processor_class is not None:
            dictionary["processor_class"] = _processor_class

        return json.dumps(dictionary, indent=2, sort_keys=True) + "\n"

    def to_json_file(self, json_file_path: Union[str, os.PathLike]):
        """
        Save this instance to a JSON file.

        Args:
            json_file_path (`str` or `os.PathLike`):
                Path to the JSON file in which this image_processor instance's parameters will be saved.
        """
        with open(json_file_path, "w", encoding="utf-8") as writer:
            writer.write(self.to_json_string())

    def __repr__(self):
        return f"{self.__class__.__name__} {self.to_json_string()}"

    @classmethod
    def register_for_auto_class(cls, auto_class="AutoImageProcessor"):
        """
        Register this class with a given auto class. This should only be used for custom image processors as the ones
        in the library are already mapped with `AutoImageProcessor`.

        <Tip warning={true}>

        This API is experimental and may have some slight breaking changes in the next releases.

        </Tip>

        Args:
            auto_class (`str` or `type`, *optional*, defaults to `"AutoFeatureExtractor"`):
                The auto class to register this new image processor with.
        """
        if not isinstance(auto_class, str):
            auto_class = auto_class.__name__

        import transformers.models.auto as auto_module

        if not hasattr(auto_module, auto_class):
            raise ValueError(f"{auto_class} is not a valid auto class.")

        cls._auto_class = auto_class


ImageProcessorMixin.push_to_hub = copy_func(ImageProcessorMixin.push_to_hub)
ImageProcessorMixin.push_to_hub.__doc__ = ImageProcessorMixin.push_to_hub.__doc__.format(
    object="image processor", object_class="AutoImageProcessor", object_files="image processor file"
)
=======
# We use aliasing whilst we phase out the old API. Once feature extractors for vision models
# are deprecated, ImageProcessor mixin will be implemented. Any shared logic will be abstracted out.
ImageProcessorMixin = FeatureExtractionMixin
>>>>>>> 2f0fa0bc


class BaseImageProcessor(ImageProcessorMixin):
    def __init__(self, **kwargs):
        super().__init__(**kwargs)

    def __call__(self, images, **kwargs) -> BatchFeature:
        return self.preprocess(images, **kwargs)

    def preprocess(self, images, **kwargs) -> BatchFeature:
        raise NotImplementedError("Each image processor must implement its own preprocess method")<|MERGE_RESOLUTION|>--- conflicted
+++ resolved
@@ -38,394 +38,9 @@
     """
 
 
-<<<<<<< HEAD
-# TODO: Abstract out common logic between ImageProcessorMixin and FeatureExtractorMixin
-class ImageProcessorMixin(PushToHubMixin):
-    """
-    Image processor mixin used to provide saving/loading functionality
-    """
-
-    _auto_class = None
-
-    def __init__(self, **kwargs):
-        """Set elements of `kwargs` as attributes."""
-        # Pop "processor_class" as it should be saved as private attribute
-        self._processor_class = kwargs.pop("processor_class", None)
-        # Additional attributes without default values
-        for key, value in kwargs.items():
-            try:
-                setattr(self, key, value)
-            except AttributeError as err:
-                logger.error(f"Can't set {key} with value {value} for {self}")
-                raise err
-
-    def _set_processor_class(self, processor_class: str):
-        """Sets processor class as an attribute."""
-        self._processor_class = processor_class
-
-    @classmethod
-    def from_pretrained(cls, pretrained_model_name_or_path: Union[str, os.PathLike], **kwargs):
-        r"""
-        Instantiate a type of [`~image_processing_utils.ImageProcessorMixin`] from a image processor, *e.g.* a derived
-        class of [`BaseImageProcessor`].
-
-        Args:
-            pretrained_model_name_or_path (`str` or `os.PathLike`):
-                This can be either:
-
-                - a string, the *model id* of a pretrained image_processor hosted inside a model repo on
-                  huggingface.co. Valid model ids can be located at the root-level, like `bert-base-uncased`, or
-                  namespaced under a user or organization name, like `dbmdz/bert-base-german-cased`.
-                - a path to a *directory* containing a image processor file saved using the
-                  [`~image_processing_utils.ImageProcessorMixin.save_pretrained`] method, e.g.,
-                  `./my_model_directory/`.
-                - a path or url to a saved image processor JSON *file*, e.g.,
-                  `./my_model_directory/preprocessor_config.json`.
-            cache_dir (`str` or `os.PathLike`, *optional*):
-                Path to a directory in which a downloaded pretrained model image processor should be cached if the
-                standard cache should not be used.
-            force_download (`bool`, *optional*, defaults to `False`):
-                Whether or not to force to (re-)download the image processor files and override the cached versions if
-                they exist.
-            resume_download (`bool`, *optional*, defaults to `False`):
-                Whether or not to delete incompletely received file. Attempts to resume the download if such a file
-                exists.
-            proxies (`Dict[str, str]`, *optional*):
-                A dictionary of proxy servers to use by protocol or endpoint, e.g., `{'http': 'foo.bar:3128',
-                'http://hostname': 'foo.bar:4012'}.` The proxies are used on each request.
-            use_auth_token (`str` or *bool*, *optional*):
-                The token to use as HTTP bearer authorization for remote files. If `True`, will use the token generated
-                when running `transformers-cli login` (stored in `~/.huggingface`).
-            revision (`str`, *optional*, defaults to `"main"`):
-                The specific model version to use. It can be a branch name, a tag name, or a commit id, since we use a
-                git-based system for storing models and other artifacts on huggingface.co, so `revision` can be any
-                identifier allowed by git.
-            return_unused_kwargs (`bool`, *optional*, defaults to `False`):
-                If `False`, then this function returns just the final image processor object. If `True`, then this
-                functions returns a `Tuple(image_processor, unused_kwargs)` where *unused_kwargs* is a dictionary
-                consisting of the key/value pairs whose keys are not image processor attributes: i.e., the part of
-                `kwargs` which has not been used to update `image_processor` and is otherwise ignored.
-            kwargs (`Dict[str, Any]`, *optional*):
-                The values in kwargs of any keys which are image processor attributes will be used to override the
-                loaded values. Behavior concerning key/value pairs whose keys are *not* image processor attributes is
-                controlled by the `return_unused_kwargs` keyword parameter.
-
-        <Tip>
-
-        Passing `use_auth_token=True` is required when you want to use a private model.
-
-        </Tip>
-
-        Returns:
-            An image processor of type [`~image_processing_utils.ImageProcessorMixin`].
-
-        Examples: FIXME
-
-        """
-        image_processor_dict, kwargs = cls.get_image_processor_dict(pretrained_model_name_or_path, **kwargs)
-
-        return cls.from_dict(image_processor_dict, **kwargs)
-
-    def save_pretrained(self, save_directory: Union[str, os.PathLike], push_to_hub: bool = False, **kwargs):
-        """
-        Save an image_processor object to the directory `save_directory`, so that it can be re-loaded using the
-        [`~image_processing_utils.ImageProcessorMixin.from_pretrained`] instance method.
-
-        Args:
-            save_directory (`str` or `os.PathLike`):
-                Directory where the image processor JSON file will be saved (will be created if it does not exist).
-            push_to_hub (`bool`, *optional*, defaults to `False`):
-                Whether or not to push your image processor to the Hugging Face model hub after saving it.
-
-                <Tip warning={true}>
-
-                Using `push_to_hub=True` will synchronize the repository you are pushing to with `save_directory`,
-                which requires `save_directory` to be a local clone of the repo you are pushing to if it's an existing
-                folder. Pass along `temp_dir=True` to use a temporary directory instead.
-
-                </Tip>
-
-            kwargs:
-                Additional key word arguments passed along to the [`~utils.PushToHubMixin.push_to_hub`] method.
-        """
-        if os.path.isfile(save_directory):
-            raise AssertionError(f"Provided path ({save_directory}) should be a directory, not a file")
-
-        if push_to_hub:
-            commit_message = kwargs.pop("commit_message", None)
-            repo = self._create_or_get_repo(save_directory, **kwargs)
-
-        # If we have a custom config, we copy the file defining it in the folder and set the attributes so it can be
-        # loaded from the Hub.
-        if self._auto_class is not None:
-            custom_object_save(self, save_directory, config=self)
-
-        os.makedirs(save_directory, exist_ok=True)
-        # If we save using the predefined names, we can load using `from_pretrained`
-        output_image_processor_file = os.path.join(save_directory, IMAGE_PROCESSOR_NAME)
-
-        self.to_json_file(output_image_processor_file)
-        logger.info(f"Image processor saved in {output_image_processor_file}")
-
-        if push_to_hub:
-            url = self._push_to_hub(repo, commit_message=commit_message)
-            logger.info(f"Image processor pushed to the hub in this commit: {url}")
-
-        return [output_image_processor_file]
-
-    @classmethod
-    def get_image_processor_dict(
-        cls, pretrained_model_name_or_path: Union[str, os.PathLike], **kwargs
-    ) -> Tuple[Dict[str, Any], Dict[str, Any]]:
-        """
-        From a `pretrained_model_name_or_path`, resolve to a dictionary of parameters, to be used for instantiating a
-        image processor of type [`~image_processing_utils.ImageProcessorMixin`] using `from_dict`.
-
-        Parameters:
-            pretrained_model_name_or_path (`str` or `os.PathLike`):
-                The identifier of the pre-trained checkpoint from which we want the dictionary of parameters.
-
-        Returns:
-            `Tuple[Dict, Dict]`: The dictionary(ies) that will be used to instantiate the image processor object.
-        """
-        cache_dir = kwargs.pop("cache_dir", None)
-        force_download = kwargs.pop("force_download", False)
-        resume_download = kwargs.pop("resume_download", False)
-        proxies = kwargs.pop("proxies", None)
-        use_auth_token = kwargs.pop("use_auth_token", None)
-        local_files_only = kwargs.pop("local_files_only", False)
-        revision = kwargs.pop("revision", None)
-
-        from_pipeline = kwargs.pop("_from_pipeline", None)
-        from_auto_class = kwargs.pop("_from_auto", False)
-
-        user_agent = {"file_type": "image processor", "from_auto_class": from_auto_class}
-        if from_pipeline is not None:
-            user_agent["using_pipeline"] = from_pipeline
-
-        if is_offline_mode() and not local_files_only:
-            logger.info("Offline mode: forcing local_files_only=True")
-            local_files_only = True
-
-        pretrained_model_name_or_path = str(pretrained_model_name_or_path)
-        if os.path.isdir(pretrained_model_name_or_path):
-            image_processor_file = os.path.join(pretrained_model_name_or_path, IMAGE_PROCESSOR_NAME)
-        elif os.path.isfile(pretrained_model_name_or_path) or is_remote_url(pretrained_model_name_or_path):
-            image_processor_file = pretrained_model_name_or_path
-        else:
-            image_processor_file = hf_bucket_url(
-                pretrained_model_name_or_path, filename=IMAGE_PROCESSOR_NAME, revision=revision, mirror=None
-            )
-
-        try:
-            # Load from URL or cache if already cached
-            resolved_image_processor_file = cached_path(
-                image_processor_file,
-                cache_dir=cache_dir,
-                force_download=force_download,
-                proxies=proxies,
-                resume_download=resume_download,
-                local_files_only=local_files_only,
-                use_auth_token=use_auth_token,
-                user_agent=user_agent,
-            )
-
-        except RepositoryNotFoundError:
-            raise EnvironmentError(
-                f"{pretrained_model_name_or_path} is not a local folder and is not a valid model identifier listed on "
-                "'https://huggingface.co/models'\nIf this is a private repository, make sure to pass a token having "
-                "permission to this repo with `use_auth_token` or log in with `huggingface-cli login` and pass "
-                "`use_auth_token=True`."
-            )
-        except RevisionNotFoundError:
-            raise EnvironmentError(
-                f"{revision} is not a valid git identifier (branch name, tag name or commit id) that exists for this "
-                f"model name. Check the model page at 'https://huggingface.co/{pretrained_model_name_or_path}' for "
-                "available revisions."
-            )
-        except EntryNotFoundError:
-            raise EnvironmentError(
-                f"{pretrained_model_name_or_path} does not appear to have a file named {IMAGE_PROCESSOR_NAME}."
-            )
-        except HTTPError as err:
-            raise EnvironmentError(
-                f"There was a specific connection error when trying to load {pretrained_model_name_or_path}:\n{err}"
-            )
-        except ValueError:
-            raise EnvironmentError(
-                f"We couldn't connect to '{HUGGINGFACE_CO_RESOLVE_ENDPOINT}' to load this model, couldn't find it in"
-                f" the cached files and it looks like {pretrained_model_name_or_path} is not the path to a directory"
-                f" containing a {IMAGE_PROCESSOR_NAME} file.\nCheckout your internet connection or see how to run"
-                " the library in offline mode at"
-                " 'https://huggingface.co/docs/transformers/installation#offline-mode'."
-            )
-        except EnvironmentError:
-            raise EnvironmentError(
-                f"Can't load image processor for '{pretrained_model_name_or_path}'. If you were trying to load it "
-                "from 'https://huggingface.co/models', make sure you don't have a local directory with the same name. "
-                f"Otherwise, make sure '{pretrained_model_name_or_path}' is the correct path to a directory "
-                f"containing a {IMAGE_PROCESSOR_NAME} file"
-            )
-
-        try:
-            # Load image_processor dict
-            with open(resolved_image_processor_file, "r", encoding="utf-8") as reader:
-                text = reader.read()
-            image_processor_dict = json.loads(text)
-
-        except json.JSONDecodeError:
-            raise EnvironmentError(
-                f"It looks like the config file at '{resolved_image_processor_file}' is not a valid JSON file."
-            )
-
-        if resolved_image_processor_file == image_processor_file:
-            logger.info(f"loading image processor configuration file {image_processor_file}")
-        else:
-            logger.info(
-                f"loading image processor configuration file {image_processor_file} from cache at"
-                f" {resolved_image_processor_file}"
-            )
-
-        return image_processor_dict, kwargs
-
-    @classmethod
-    def from_dict(cls, image_processor_dict: Dict[str, Any], **kwargs):
-        """
-        Instantiates a type of [`~image_processing_utils.ImageProcessorMixin`] from a Python dictionary of parameters.
-
-        Args:
-            image_processor_dict (`Dict[str, Any]`):
-                Dictionary that will be used to instantiate the image processor object. Such a dictionary can be
-                retrieved from a pretrained checkpoint by leveraging the
-                [`~image_processing_utils.ImageProcessorMixin.to_dict`] method.
-            kwargs (`Dict[str, Any]`):
-                Additional parameters from which to initialize the image processor object.
-
-        Returns:
-            [`~image_processing_utils.ImageProcessorMixin`]: The image processor object instantiated from those
-            parameters.
-        """
-        return_unused_kwargs = kwargs.pop("return_unused_kwargs", False)
-
-        image_processor = cls(**image_processor_dict)
-
-        # Update image_processor with kwargs if needed
-        to_remove = []
-        for key, value in kwargs.items():
-            if hasattr(image_processor, key):
-                setattr(image_processor, key, value)
-                to_remove.append(key)
-        for key in to_remove:
-            kwargs.pop(key, None)
-
-        logger.info(f"image processor {image_processor}")
-        if return_unused_kwargs:
-            return image_processor, kwargs
-        else:
-            return image_processor
-
-    def to_dict(self) -> Dict[str, Any]:
-        """
-        Serializes this instance to a Python dictionary.
-
-        Returns:
-            `Dict[str, Any]`: Dictionary of all the attributes that make up this image processor instance.
-        """
-        output = copy.deepcopy(self.__dict__)
-        output["image_processor_type"] = self.__class__.__name__
-
-        return output
-
-    @classmethod
-    def from_json_file(cls, json_file: Union[str, os.PathLike]):
-        """
-        Instantiates an image processor of type [`~image_processing_utils.ImageProcessorMixin`] from the path to a JSON
-        file of parameters.
-
-        Args:
-            json_file (`str` or `os.PathLike`):
-                Path to the JSON file containing the parameters.
-
-        Returns:
-            A image processor of type [`~image_processing_utils.ImageProcessorMixin`]: The image_processor object
-            instantiated from that JSON file.
-        """
-        with open(json_file, "r", encoding="utf-8") as reader:
-            text = reader.read()
-        image_processor_dict = json.loads(text)
-        return cls(**image_processor_dict)
-
-    def to_json_string(self) -> str:
-        """
-        Serializes this instance to a JSON string.
-
-        Returns:
-            `str`: String containing all the attributes that make up this image_processor instance in JSON format.
-        """
-        dictionary = self.to_dict()
-
-        for key, value in dictionary.items():
-            if isinstance(value, np.ndarray):
-                dictionary[key] = value.tolist()
-
-        # make sure private name "_processor_class" is correctly
-        # saved as "processor_class"
-        _processor_class = dictionary.pop("_processor_class", None)
-        if _processor_class is not None:
-            dictionary["processor_class"] = _processor_class
-
-        return json.dumps(dictionary, indent=2, sort_keys=True) + "\n"
-
-    def to_json_file(self, json_file_path: Union[str, os.PathLike]):
-        """
-        Save this instance to a JSON file.
-
-        Args:
-            json_file_path (`str` or `os.PathLike`):
-                Path to the JSON file in which this image_processor instance's parameters will be saved.
-        """
-        with open(json_file_path, "w", encoding="utf-8") as writer:
-            writer.write(self.to_json_string())
-
-    def __repr__(self):
-        return f"{self.__class__.__name__} {self.to_json_string()}"
-
-    @classmethod
-    def register_for_auto_class(cls, auto_class="AutoImageProcessor"):
-        """
-        Register this class with a given auto class. This should only be used for custom image processors as the ones
-        in the library are already mapped with `AutoImageProcessor`.
-
-        <Tip warning={true}>
-
-        This API is experimental and may have some slight breaking changes in the next releases.
-
-        </Tip>
-
-        Args:
-            auto_class (`str` or `type`, *optional*, defaults to `"AutoFeatureExtractor"`):
-                The auto class to register this new image processor with.
-        """
-        if not isinstance(auto_class, str):
-            auto_class = auto_class.__name__
-
-        import transformers.models.auto as auto_module
-
-        if not hasattr(auto_module, auto_class):
-            raise ValueError(f"{auto_class} is not a valid auto class.")
-
-        cls._auto_class = auto_class
-
-
-ImageProcessorMixin.push_to_hub = copy_func(ImageProcessorMixin.push_to_hub)
-ImageProcessorMixin.push_to_hub.__doc__ = ImageProcessorMixin.push_to_hub.__doc__.format(
-    object="image processor", object_class="AutoImageProcessor", object_files="image processor file"
-)
-=======
 # We use aliasing whilst we phase out the old API. Once feature extractors for vision models
 # are deprecated, ImageProcessor mixin will be implemented. Any shared logic will be abstracted out.
 ImageProcessorMixin = FeatureExtractionMixin
->>>>>>> 2f0fa0bc
 
 
 class BaseImageProcessor(ImageProcessorMixin):
