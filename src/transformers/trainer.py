--- conflicted
+++ resolved
@@ -558,8 +558,6 @@
                     )
                 self.use_apex = True
 
-<<<<<<< HEAD
-=======
         # FP16 + model parallelism in SageMaker: gradient clipping does not work for now so we raise a helpful error.
         if (
             is_sagemaker_mp_enabled()
@@ -572,7 +570,6 @@
                 "along 'max_grad_norm': 0 in your hyperparameters."
             )
 
->>>>>>> 3c7e56fb
         # Label smoothing
         if self.args.label_smoothing_factor != 0:
             self.label_smoother = LabelSmoother(epsilon=self.args.label_smoothing_factor)
@@ -1182,8 +1179,6 @@
 
         return model
 
-<<<<<<< HEAD
-=======
     def torch_jit_model_eval(self, model, dataloader, training=False):
         if not training:
             if dataloader is None:
@@ -1207,7 +1202,6 @@
 
         return model
 
->>>>>>> 3c7e56fb
     def ipex_optimize_model(self, model, training=False, dtype=torch.float32):
         if not is_ipex_available():
             raise ImportError(
@@ -1227,21 +1221,14 @@
 
         return model
 
-<<<<<<< HEAD
-    def _wrap_model(self, model, training=True):
-=======
     def _wrap_model(self, model, training=True, dataloader=None):
->>>>>>> 3c7e56fb
         if self.args.use_ipex:
             dtype = torch.bfloat16 if self.use_cpu_amp else torch.float32
             model = self.ipex_optimize_model(model, training, dtype=dtype)
 
-<<<<<<< HEAD
-=======
         if self.args.jit_mode_eval:
             model = self.torch_jit_model_eval(model, dataloader, training)
 
->>>>>>> 3c7e56fb
         if is_sagemaker_mp_enabled():
             # Wrapping the base model twice in a DistributedModel will raise an error.
             if isinstance(self.model_wrapped, smp.model.DistributedModel):
