# coding=utf-8
# Copyright 2021 HuggingFace Inc.
#
# Licensed under the Apache License, Version 2.0 (the "License");
# you may not use this file except in compliance with the License.
# You may obtain a copy of the License at
#
#     http://www.apache.org/licenses/LICENSE-2.0
#
# Unless required by applicable law or agreed to in writing, software
# distributed under the License is distributed on an "AS IS" BASIS,
# WITHOUT WARRANTIES OR CONDITIONS OF ANY KIND, either express or implied.
# See the License for the specific language governing permissions and
# limitations under the License.


import json
import pathlib
import unittest

import numpy as np

from parameterized import parameterized
from transformers.testing_utils import require_torch, require_vision, slow
from transformers.utils import is_torch_available, is_vision_available

from ...test_feature_extraction_common import FeatureExtractionSavingTestMixin, prepare_image_inputs


if is_torch_available():
    import torch

if is_vision_available():
    from PIL import Image

    from transformers import DetrFeatureExtractor


class DetrFeatureExtractionTester(unittest.TestCase):
    def __init__(
        self,
        parent,
        batch_size=7,
        num_channels=3,
        min_resolution=30,
        max_resolution=400,
        do_resize=True,
        size=18,
        max_size=1333,  # by setting max_size > max_resolution we're effectively not testing this :p
        do_normalize=True,
        image_mean=[0.5, 0.5, 0.5],
        image_std=[0.5, 0.5, 0.5],
    ):
        self.parent = parent
        self.batch_size = batch_size
        self.num_channels = num_channels
        self.min_resolution = min_resolution
        self.max_resolution = max_resolution
        self.do_resize = do_resize
        self.size = size
        self.max_size = max_size
        self.do_normalize = do_normalize
        self.image_mean = image_mean
        self.image_std = image_std

    def prepare_feat_extract_dict(self):
        return {
            "do_resize": self.do_resize,
            "size": self.size,
            "max_size": self.max_size,
            "do_normalize": self.do_normalize,
            "image_mean": self.image_mean,
            "image_std": self.image_std,
        }

    def get_expected_values(self, image_inputs, batched=False):
        """
        This function computes the expected height and width when providing images to DetrFeatureExtractor,
        assuming do_resize is set to True with a scalar size.
        """
        if not batched:
            image = image_inputs[0]
            if isinstance(image, Image.Image):
                w, h = image.size
            else:
                h, w = image.shape[1], image.shape[2]
            if w < h:
                expected_height = int(self.size * h / w)
                expected_width = self.size
            elif w > h:
                expected_height = self.size
                expected_width = int(self.size * w / h)
            else:
                expected_height = self.size
                expected_width = self.size

        else:
            expected_values = []
            for image in image_inputs:
                expected_height, expected_width = self.get_expected_values([image])
                expected_values.append((expected_height, expected_width))
            expected_height = max(expected_values, key=lambda item: item[0])[0]
            expected_width = max(expected_values, key=lambda item: item[1])[1]

        return expected_height, expected_width


@require_torch
@require_vision
class DetrFeatureExtractionTest(FeatureExtractionSavingTestMixin, unittest.TestCase):

    feature_extraction_class = DetrFeatureExtractor if is_vision_available() else None

    def setUp(self):
        self.feature_extract_tester = DetrFeatureExtractionTester(self)

    @property
    def feat_extract_dict(self):
        return self.feature_extract_tester.prepare_feat_extract_dict()

    def test_feat_extract_properties(self):
        feature_extractor = self.feature_extraction_class(**self.feat_extract_dict)
        self.assertTrue(hasattr(feature_extractor, "image_mean"))
        self.assertTrue(hasattr(feature_extractor, "image_std"))
        self.assertTrue(hasattr(feature_extractor, "do_normalize"))
        self.assertTrue(hasattr(feature_extractor, "do_resize"))
        self.assertTrue(hasattr(feature_extractor, "size"))
        self.assertTrue(hasattr(feature_extractor, "max_size"))

    def test_batch_feature(self):
        pass

    def test_call_pil(self):
        # Initialize feature_extractor
        feature_extractor = self.feature_extraction_class(**self.feat_extract_dict)
        # create random PIL images
        image_inputs = prepare_image_inputs(self.feature_extract_tester, equal_resolution=False)
        for image in image_inputs:
            self.assertIsInstance(image, Image.Image)

        # Test not batched input
        encoded_images = feature_extractor(image_inputs[0], return_tensors="pt").pixel_values

        expected_height, expected_width = self.feature_extract_tester.get_expected_values(image_inputs)

        self.assertEqual(
            encoded_images.shape,
            (1, self.feature_extract_tester.num_channels, expected_height, expected_width),
        )

        # Test batched
        expected_height, expected_width = self.feature_extract_tester.get_expected_values(image_inputs, batched=True)

        encoded_images = feature_extractor(image_inputs, return_tensors="pt").pixel_values
        self.assertEqual(
            encoded_images.shape,
            (
                self.feature_extract_tester.batch_size,
                self.feature_extract_tester.num_channels,
                expected_height,
                expected_width,
            ),
        )

    def test_call_numpy(self):
        # Initialize feature_extractor
        feature_extractor = self.feature_extraction_class(**self.feat_extract_dict)
        # create random numpy tensors
        image_inputs = prepare_image_inputs(self.feature_extract_tester, equal_resolution=False, numpify=True)
        for image in image_inputs:
            self.assertIsInstance(image, np.ndarray)

        # Test not batched input
        encoded_images = feature_extractor(image_inputs[0], return_tensors="pt").pixel_values

        expected_height, expected_width = self.feature_extract_tester.get_expected_values(image_inputs)

        self.assertEqual(
            encoded_images.shape,
            (1, self.feature_extract_tester.num_channels, expected_height, expected_width),
        )

        # Test batched
        encoded_images = feature_extractor(image_inputs, return_tensors="pt").pixel_values

        expected_height, expected_width = self.feature_extract_tester.get_expected_values(image_inputs, batched=True)

        self.assertEqual(
            encoded_images.shape,
            (
                self.feature_extract_tester.batch_size,
                self.feature_extract_tester.num_channels,
                expected_height,
                expected_width,
            ),
        )

    def test_call_pytorch(self):
        # Initialize feature_extractor
        feature_extractor = self.feature_extraction_class(**self.feat_extract_dict)
        # create random PyTorch tensors
        image_inputs = prepare_image_inputs(self.feature_extract_tester, equal_resolution=False, torchify=True)
        for image in image_inputs:
            self.assertIsInstance(image, torch.Tensor)

        # Test not batched input
        encoded_images = feature_extractor(image_inputs[0], return_tensors="pt").pixel_values

        expected_height, expected_width = self.feature_extract_tester.get_expected_values(image_inputs)

        self.assertEqual(
            encoded_images.shape,
            (1, self.feature_extract_tester.num_channels, expected_height, expected_width),
        )

        # Test batched
        encoded_images = feature_extractor(image_inputs, return_tensors="pt").pixel_values

        expected_height, expected_width = self.feature_extract_tester.get_expected_values(image_inputs, batched=True)

        self.assertEqual(
            encoded_images.shape,
            (
                self.feature_extract_tester.batch_size,
                self.feature_extract_tester.num_channels,
                expected_height,
                expected_width,
            ),
        )

    def test_equivalence_pad_and_create_pixel_mask(self):
        # Initialize feature_extractors
        feature_extractor_1 = self.feature_extraction_class(**self.feat_extract_dict)
        feature_extractor_2 = self.feature_extraction_class(do_resize=False, do_normalize=False)
        # create random PyTorch tensors
        image_inputs = prepare_image_inputs(self.feature_extract_tester, equal_resolution=False, torchify=True)
        for image in image_inputs:
            self.assertIsInstance(image, torch.Tensor)

        # Test whether the method "pad_and_return_pixel_mask" and calling the feature extractor return the same tensors
        encoded_images_with_method = feature_extractor_1.pad_and_create_pixel_mask(image_inputs, return_tensors="pt")
        encoded_images = feature_extractor_2(image_inputs, return_tensors="pt")

        self.assertTrue(
            torch.allclose(encoded_images_with_method["pixel_values"], encoded_images["pixel_values"], atol=1e-4)
        )
        self.assertTrue(
            torch.allclose(encoded_images_with_method["pixel_mask"], encoded_images["pixel_mask"], atol=1e-4)
        )

    @slow
    def test_call_pytorch_with_coco_detection_annotations(self):
        # prepare image and target
        image = Image.open("./tests/fixtures/tests_samples/COCO/000000039769.png")
        with open("./tests/fixtures/tests_samples/COCO/coco_annotations.txt", "r") as f:
            target = json.loads(f.read())

        target = {"image_id": 39769, "annotations": target}

        # encode them
        feature_extractor = DetrFeatureExtractor.from_pretrained("facebook/detr-resnet-50")
        encoding = feature_extractor(images=image, annotations=target, return_tensors="pt")

        # verify pixel values
        expected_shape = torch.Size([1, 3, 800, 1066])
        self.assertEqual(encoding["pixel_values"].shape, expected_shape)

        expected_slice = torch.tensor([0.2796, 0.3138, 0.3481])
        self.assertTrue(torch.allclose(encoding["pixel_values"][0, 0, 0, :3], expected_slice, atol=1e-4))

        # verify area
        expected_area = torch.tensor([5887.9600, 11250.2061, 489353.8438, 837122.7500, 147967.5156, 165732.3438])
        self.assertTrue(torch.allclose(encoding["labels"][0]["area"], expected_area))
        # verify boxes
        expected_boxes_shape = torch.Size([6, 4])
        self.assertEqual(encoding["labels"][0]["boxes"].shape, expected_boxes_shape)
        expected_boxes_slice = torch.tensor([0.5503, 0.2765, 0.0604, 0.2215])
        self.assertTrue(torch.allclose(encoding["labels"][0]["boxes"][0], expected_boxes_slice, atol=1e-3))
        # verify image_id
        expected_image_id = torch.tensor([39769])
        self.assertTrue(torch.allclose(encoding["labels"][0]["image_id"], expected_image_id))
        # verify is_crowd
        expected_is_crowd = torch.tensor([0, 0, 0, 0, 0, 0])
        self.assertTrue(torch.allclose(encoding["labels"][0]["iscrowd"], expected_is_crowd))
        # verify class_labels
        expected_class_labels = torch.tensor([75, 75, 63, 65, 17, 17])
        self.assertTrue(torch.allclose(encoding["labels"][0]["class_labels"], expected_class_labels))
        # verify orig_size
        expected_orig_size = torch.tensor([480, 640])
        self.assertTrue(torch.allclose(encoding["labels"][0]["orig_size"], expected_orig_size))
        # verify size
        expected_size = torch.tensor([800, 1066])
        self.assertTrue(torch.allclose(encoding["labels"][0]["size"], expected_size))

    @slow
    def test_call_pytorch_with_coco_panoptic_annotations(self):
        # prepare image, target and masks_path
        image = Image.open("./tests/fixtures/tests_samples/COCO/000000039769.png")
        with open("./tests/fixtures/tests_samples/COCO/coco_panoptic_annotations.txt", "r") as f:
            target = json.loads(f.read())

        target = {"file_name": "000000039769.png", "image_id": 39769, "segments_info": target}

        masks_path = pathlib.Path("./tests/fixtures/tests_samples/COCO/coco_panoptic")

        # encode them
        feature_extractor = DetrFeatureExtractor.from_pretrained("facebook/detr-resnet-50-panoptic")
        encoding = feature_extractor(images=image, annotations=target, masks_path=masks_path, return_tensors="pt")

        # verify pixel values
        expected_shape = torch.Size([1, 3, 800, 1066])
        self.assertEqual(encoding["pixel_values"].shape, expected_shape)

        expected_slice = torch.tensor([0.2796, 0.3138, 0.3481])
        self.assertTrue(torch.allclose(encoding["pixel_values"][0, 0, 0, :3], expected_slice, atol=1e-4))

        # verify area
        expected_area = torch.tensor([147979.6875, 165527.0469, 484638.5938, 11292.9375, 5879.6562, 7634.1147])
        self.assertTrue(torch.allclose(encoding["labels"][0]["area"], expected_area))
        # verify boxes
        expected_boxes_shape = torch.Size([6, 4])
        self.assertEqual(encoding["labels"][0]["boxes"].shape, expected_boxes_shape)
        expected_boxes_slice = torch.tensor([0.2625, 0.5437, 0.4688, 0.8625])
        self.assertTrue(torch.allclose(encoding["labels"][0]["boxes"][0], expected_boxes_slice, atol=1e-3))
        # verify image_id
        expected_image_id = torch.tensor([39769])
        self.assertTrue(torch.allclose(encoding["labels"][0]["image_id"], expected_image_id))
        # verify is_crowd
        expected_is_crowd = torch.tensor([0, 0, 0, 0, 0, 0])
        self.assertTrue(torch.allclose(encoding["labels"][0]["iscrowd"], expected_is_crowd))
        # verify class_labels
        expected_class_labels = torch.tensor([17, 17, 63, 75, 75, 93])
        self.assertTrue(torch.allclose(encoding["labels"][0]["class_labels"], expected_class_labels))
        # verify masks
        expected_masks_sum = 822338
        self.assertEqual(encoding["labels"][0]["masks"].sum().item(), expected_masks_sum)
        # verify orig_size
        expected_orig_size = torch.tensor([480, 640])
        self.assertTrue(torch.allclose(encoding["labels"][0]["orig_size"], expected_orig_size))
        # verify size
        expected_size = torch.tensor([800, 1066])
<<<<<<< HEAD
        assert torch.allclose(encoding["labels"][0]["size"], expected_size)

    @parameterized.expand(
        [
            ("do_resize_True_do_normalize_True_pad_True", True, True, True),
            ("do_resize_True_do_normalize_False_pad_True", True, False, True),
            ("do_resize_False_do_normalize_False_pad_True", False, False, True),
            ("do_resize_False_do_normalize_True_pad_True", False, True, True),
            ("do_resize_True_do_normalize_True_pad_False", True, True, False),
            ("do_resize_True_do_normalize_False_pad_False", True, False, False),
            ("do_resize_False_do_normalize_False_pad_False", False, False, False),
            ("do_resize_False_do_normalize_True_pad_False", False, True, False),
        ]
    )
    def test_call_flags(self, _, do_resize, do_normalize, pad):
        # Initialize feature_extractor
        feature_extractor = self.feature_extraction_class(**self.feat_extract_dict)
        feature_extractor.do_resize = do_resize
        feature_extractor.do_normalize = do_normalize
        # create random PIL images
        image_inputs = prepare_image_inputs(self.feature_extract_tester, equal_resolution=False)

        expected_shapes = [(3, *x.size[::-1]) for x in image_inputs]
        if do_resize:
            expected_shapes = [
                (
                    self.feature_extract_tester.num_channels,
                    *self.feature_extract_tester.get_expected_values([image], batched=False),
                )
                for image in image_inputs
            ]
        if pad:
            expected_shapes = [tuple(max(x) for x in zip(*expected_shapes))] * len(image_inputs)

        pixel_values = feature_extractor(image_inputs, pad_and_return_pixel_mask=pad, return_tensors=None)[
            "pixel_values"
        ]
        self.assertEqual(len(pixel_values), self.feature_extract_tester.batch_size)
        for idx, image in enumerate(pixel_values):
            self.assertEqual(image.shape, expected_shapes[idx])
            self.assertIsInstance(image, np.ndarray)
=======
        self.assertTrue(torch.allclose(encoding["labels"][0]["size"], expected_size))
>>>>>>> 0ed2bfc4
<|MERGE_RESOLUTION|>--- conflicted
+++ resolved
@@ -339,8 +339,7 @@
         self.assertTrue(torch.allclose(encoding["labels"][0]["orig_size"], expected_orig_size))
         # verify size
         expected_size = torch.tensor([800, 1066])
-<<<<<<< HEAD
-        assert torch.allclose(encoding["labels"][0]["size"], expected_size)
+        self.assertTrue(torch.allclose(encoding["labels"][0]["size"], expected_size))
 
     @parameterized.expand(
         [
@@ -380,7 +379,4 @@
         self.assertEqual(len(pixel_values), self.feature_extract_tester.batch_size)
         for idx, image in enumerate(pixel_values):
             self.assertEqual(image.shape, expected_shapes[idx])
-            self.assertIsInstance(image, np.ndarray)
-=======
-        self.assertTrue(torch.allclose(encoding["labels"][0]["size"], expected_size))
->>>>>>> 0ed2bfc4
+            self.assertIsInstance(image, np.ndarray)