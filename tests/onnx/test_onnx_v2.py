from pathlib import Path
from tempfile import NamedTemporaryFile
from unittest import TestCase
from unittest.mock import patch

import pytest

from parameterized import parameterized
from transformers import AutoConfig, PreTrainedTokenizerBase, is_tf_available, is_torch_available
from transformers.onnx import (
    EXTERNAL_DATA_FORMAT_SIZE_LIMIT,
    OnnxConfig,
    OnnxConfigWithPast,
    ParameterFormat,
    export,
    validate_model_outputs,
)
from transformers.onnx.utils import (
    compute_effective_axis_dimension,
    compute_serialized_parameters_size,
    get_preprocessor,
)
from transformers.testing_utils import require_onnx, require_rjieba, require_tf, require_torch, require_vision, slow


if is_torch_available() or is_tf_available():
    from transformers.onnx.features import FeaturesManager


@require_onnx
class OnnxUtilsTestCaseV2(TestCase):
    """
    Cover all the utilities involved to export ONNX models
    """

    @require_torch
    @patch("transformers.onnx.convert.is_torch_onnx_dict_inputs_support_available", return_value=False)
    def test_ensure_pytorch_version_ge_1_8_0(self, mock_is_torch_onnx_dict_inputs_support_available):
        """
        Ensure we raise an Exception if the pytorch version is unsupported (< 1.8.0)
        """
        self.assertRaises(AssertionError, export, None, None, None, None, None)
        mock_is_torch_onnx_dict_inputs_support_available.assert_called()

    def test_compute_effective_axis_dimension(self):
        """
        When exporting ONNX model with dynamic axis (batch or sequence) we set batch_size and/or sequence_length = -1.
        We cannot generate an effective tensor with axis dim == -1, so we trick by using some "fixed" values
        (> 1 to avoid ONNX squeezing the axis).

        This test ensure we are correctly replacing generated batch / sequence tensor with axis > 1
        """

        # Dynamic axis (batch, no token added by the tokenizer)
        self.assertEqual(compute_effective_axis_dimension(-1, fixed_dimension=2, num_token_to_add=0), 2)

        # Static axis (batch, no token added by the tokenizer)
        self.assertEqual(compute_effective_axis_dimension(0, fixed_dimension=2, num_token_to_add=0), 2)

        # Dynamic axis (sequence, token added by the tokenizer 2 (no pair))
        self.assertEqual(compute_effective_axis_dimension(0, fixed_dimension=8, num_token_to_add=2), 6)
        self.assertEqual(compute_effective_axis_dimension(0, fixed_dimension=8, num_token_to_add=2), 6)

        # Dynamic axis (sequence, token added by the tokenizer 3 (pair))
        self.assertEqual(compute_effective_axis_dimension(0, fixed_dimension=8, num_token_to_add=3), 5)
        self.assertEqual(compute_effective_axis_dimension(0, fixed_dimension=8, num_token_to_add=3), 5)

    def test_compute_parameters_serialized_size(self):
        """
        This test ensures we compute a "correct" approximation of the underlying storage requirement (size) for all the
        parameters for the specified parameter's dtype.
        """
        self.assertEqual(compute_serialized_parameters_size(2, ParameterFormat.Float), 2 * ParameterFormat.Float.size)

    def test_flatten_output_collection_property(self):
        """
        This test ensures we correctly flatten nested collection such as the one we use when returning past_keys.
        past_keys = Tuple[Tuple]

        ONNX exporter will export nested collections as ${collection_name}.${level_idx_0}.${level_idx_1}...${idx_n}
        """
        self.assertEqual(
            OnnxConfig.flatten_output_collection_property("past_key", [[0], [1], [2]]),
            {
                "past_key.0": 0,
                "past_key.1": 1,
                "past_key.2": 2,
            },
        )


class OnnxConfigTestCaseV2(TestCase):
    """
    Cover the test for models default.

    Default means no specific features is being enabled on the model.
    """

    @patch.multiple(OnnxConfig, __abstractmethods__=set())
    def test_use_external_data_format(self):
        """
        External data format is required only if the serialized size of the parameters if bigger than 2Gb
        """
        TWO_GB_LIMIT = EXTERNAL_DATA_FORMAT_SIZE_LIMIT

        # No parameters
        self.assertFalse(OnnxConfig.use_external_data_format(0))

        # Some parameters
        self.assertFalse(OnnxConfig.use_external_data_format(1))

        # Almost 2Gb parameters
        self.assertFalse(OnnxConfig.use_external_data_format((TWO_GB_LIMIT - 1) // ParameterFormat.Float.size))

        # Exactly 2Gb parameters
        self.assertTrue(OnnxConfig.use_external_data_format(TWO_GB_LIMIT))

        # More than 2Gb parameters
        self.assertTrue(OnnxConfig.use_external_data_format((TWO_GB_LIMIT + 1) // ParameterFormat.Float.size))


class OnnxConfigWithPastTestCaseV2(TestCase):
    """
    Cover the tests for model which have use_cache feature (i.e. "with_past" for ONNX)
    """

    SUPPORTED_WITH_PAST_CONFIGS = {}
    # SUPPORTED_WITH_PAST_CONFIGS = {
    #     ("BART", BartConfig),
    #     ("GPT2", GPT2Config),
    #     # ("T5", T5Config)
    # }

    @patch.multiple(OnnxConfigWithPast, __abstractmethods__=set())
    def test_use_past(self):
        """
        Ensure the use_past variable is correctly being set
        """
        for name, config in OnnxConfigWithPastTestCaseV2.SUPPORTED_WITH_PAST_CONFIGS:
            with self.subTest(name):
                self.assertFalse(
                    OnnxConfigWithPast.from_model_config(config()).use_past,
                    "OnnxConfigWithPast.from_model_config() should not use_past",
                )

                self.assertTrue(
                    OnnxConfigWithPast.with_past(config()).use_past,
                    "OnnxConfigWithPast.from_model_config() should use_past",
                )

    @patch.multiple(OnnxConfigWithPast, __abstractmethods__=set())
    def test_values_override(self):
        """
        Ensure the use_past variable correctly set the `use_cache` value in model's configuration
        """
        for name, config in OnnxConfigWithPastTestCaseV2.SUPPORTED_WITH_PAST_CONFIGS:
            with self.subTest(name):

                # without past
                onnx_config_default = OnnxConfigWithPast.from_model_config(config())
                self.assertIsNotNone(onnx_config_default.values_override, "values_override should not be None")
                self.assertIn("use_cache", onnx_config_default.values_override, "use_cache should be present")
                self.assertFalse(
                    onnx_config_default.values_override["use_cache"], "use_cache should be False if not using past"
                )

                # with past
                onnx_config_default = OnnxConfigWithPast.with_past(config())
                self.assertIsNotNone(onnx_config_default.values_override, "values_override should not be None")
                self.assertIn("use_cache", onnx_config_default.values_override, "use_cache should be present")
                self.assertTrue(
                    onnx_config_default.values_override["use_cache"], "use_cache should be False if not using past"
                )


PYTORCH_EXPORT_MODELS = {
    ("albert", "hf-internal-testing/tiny-albert"),
    ("bert", "bert-base-cased"),
    ("big-bird", "google/bigbird-roberta-base"),
    ("ibert", "kssteven/ibert-roberta-base"),
    ("camembert", "camembert-base"),
    ("convbert", "YituTech/conv-bert-base"),
    ("convnext", "facebook/convnext-tiny-224"),
    ("distilbert", "distilbert-base-cased"),
    ("electra", "google/electra-base-generator"),
    ("resnet", "microsoft/resnet-50"),
    ("roberta", "roberta-base"),
    ("roformer", "junnyu/roformer_chinese_base"),
    ("squeezebert", "squeezebert/squeezebert-uncased"),
    ("mobilebert", "google/mobilebert-uncased"),
    ("xlm", "xlm-clm-ende-1024"),
    ("xlm-roberta", "xlm-roberta-base"),
    ("layoutlm", "microsoft/layoutlm-base-uncased"),
    ("vit", "google/vit-base-patch16-224"),
    ("deit", "facebook/deit-small-patch16-224"),
    ("beit", "microsoft/beit-base-patch16-224"),
    ("data2vec-text", "facebook/data2vec-text-base"),
    ("perceiver", "deepmind/language-perceiver", ("masked-lm", "sequence-classification")),
    ("perceiver", "deepmind/vision-perceiver-conv", ("image-classification",)),
}

PYTORCH_EXPORT_WITH_PAST_MODELS = {
    ("gpt2", "gpt2"),
    ("gpt-neo", "EleutherAI/gpt-neo-125M"),
}

PYTORCH_EXPORT_SEQ2SEQ_WITH_PAST_MODELS = {
    ("bart", "facebook/bart-base"),
    ("mbart", "sshleifer/tiny-mbart"),
    ("t5", "t5-small"),
    ("marian", "Helsinki-NLP/opus-mt-en-de"),
    ("m2m-100", "facebook/m2m100_418M"),
    ("blenderbot-small", "facebook/blenderbot_small-90M"),
    ("blenderbot", "facebook/blenderbot-400M-distill"),
    ("bigbird-pegasus", "google/bigbird-pegasus-large-arxiv"),
<<<<<<< HEAD
    ("longt5", "google/LongT5-Local-Base"),
    ("longt5", "google/LongT5-TGlobal-Base"),
=======
    ("longt5", "google/long-t5-local-base"),
    ("longt5", "google/long-t5-tglobal-base"),
>>>>>>> 3c7e56fb
}

# TODO(lewtun): Include the same model types in `PYTORCH_EXPORT_MODELS` once TensorFlow has parity with the PyTorch model implementations.
TENSORFLOW_EXPORT_DEFAULT_MODELS = {
    ("albert", "hf-internal-testing/tiny-albert"),
    ("bert", "bert-base-cased"),
    ("camembert", "camembert-base"),
    ("distilbert", "distilbert-base-cased"),
    ("roberta", "roberta-base"),
}

# TODO(lewtun): Include the same model types in `PYTORCH_EXPORT_WITH_PAST_MODELS` once TensorFlow has parity with the PyTorch model implementations.
TENSORFLOW_EXPORT_WITH_PAST_MODELS = {}

# TODO(lewtun): Include the same model types in `PYTORCH_EXPORT_SEQ2SEQ_WITH_PAST_MODELS` once TensorFlow has parity with the PyTorch model implementations.
TENSORFLOW_EXPORT_SEQ2SEQ_WITH_PAST_MODELS = {}


def _get_models_to_test(export_models_list):
    models_to_test = []
    if is_torch_available() or is_tf_available():
        for name, model, *features in export_models_list:
            if features:
                feature_config_mapping = {
                    feature: FeaturesManager.get_config(name, feature) for _ in features for feature in _
                }
            else:
                feature_config_mapping = FeaturesManager.get_supported_features_for_model_type(name)

            for feature, onnx_config_class_constructor in feature_config_mapping.items():
                models_to_test.append((f"{name}_{feature}", name, model, feature, onnx_config_class_constructor))
        return sorted(models_to_test)
    else:
        # Returning some dummy test that should not be ever called because of the @require_torch / @require_tf
        # decorators.
        # The reason for not returning an empty list is because parameterized.expand complains when it's empty.
        return [("dummy", "dummy", "dummy", "dummy", OnnxConfig.from_model_config)]


class OnnxExportTestCaseV2(TestCase):
    """
    Integration tests ensuring supported models are correctly exported
    """

    def _onnx_export(self, test_name, name, model_name, feature, onnx_config_class_constructor, device="cpu"):
        from transformers.onnx import export

        model_class = FeaturesManager.get_model_class_for_feature(feature)
        config = AutoConfig.from_pretrained(model_name)
        model = model_class.from_config(config)
        onnx_config = onnx_config_class_constructor(model.config)

        if is_torch_available():
            from transformers.utils import torch_version

            if torch_version < onnx_config.torch_onnx_minimum_version:
                pytest.skip(
                    "Skipping due to incompatible PyTorch version. Minimum required is"
                    f" {onnx_config.torch_onnx_minimum_version}, got: {torch_version}"
                )

        preprocessor = get_preprocessor(model_name)

        # Useful for causal lm models that do not use pad tokens.
        if isinstance(preprocessor, PreTrainedTokenizerBase) and not getattr(config, "pad_token_id", None):
            config.pad_token_id = preprocessor.eos_token_id

        with NamedTemporaryFile("w") as output:
            try:
                onnx_inputs, onnx_outputs = export(
                    preprocessor, model, onnx_config, onnx_config.default_onnx_opset, Path(output.name), device=device
                )
                validate_model_outputs(
                    onnx_config,
                    preprocessor,
                    model,
                    Path(output.name),
                    onnx_outputs,
                    onnx_config.atol_for_validation,
                )
            except (RuntimeError, ValueError) as e:
                self.fail(f"{name}, {feature} -> {e}")

    @parameterized.expand(_get_models_to_test(PYTORCH_EXPORT_MODELS))
    @slow
    @require_torch
    @require_vision
    @require_rjieba
    def test_pytorch_export(self, test_name, name, model_name, feature, onnx_config_class_constructor):
        self._onnx_export(test_name, name, model_name, feature, onnx_config_class_constructor)

    @parameterized.expand(_get_models_to_test(PYTORCH_EXPORT_MODELS))
    @slow
    @require_torch
    @require_vision
    @require_rjieba
    def test_pytorch_export_on_cuda(self, test_name, name, model_name, feature, onnx_config_class_constructor):
        self._onnx_export(test_name, name, model_name, feature, onnx_config_class_constructor, device="cuda")

    @parameterized.expand(_get_models_to_test(PYTORCH_EXPORT_WITH_PAST_MODELS))
    @slow
    @require_torch
    def test_pytorch_export_with_past(self, test_name, name, model_name, feature, onnx_config_class_constructor):
        self._onnx_export(test_name, name, model_name, feature, onnx_config_class_constructor)

    @parameterized.expand(_get_models_to_test(PYTORCH_EXPORT_SEQ2SEQ_WITH_PAST_MODELS))
    @slow
    @require_torch
    def test_pytorch_export_seq2seq_with_past(
        self, test_name, name, model_name, feature, onnx_config_class_constructor
    ):
        self._onnx_export(test_name, name, model_name, feature, onnx_config_class_constructor)

    @parameterized.expand(_get_models_to_test(TENSORFLOW_EXPORT_DEFAULT_MODELS))
    @slow
    @require_tf
    @require_vision
    def test_tensorflow_export(self, test_name, name, model_name, feature, onnx_config_class_constructor):
        self._onnx_export(test_name, name, model_name, feature, onnx_config_class_constructor)

    @parameterized.expand(_get_models_to_test(TENSORFLOW_EXPORT_WITH_PAST_MODELS), skip_on_empty=True)
    @slow
    @require_tf
    def test_tensorflow_export_with_past(self, test_name, name, model_name, feature, onnx_config_class_constructor):
        self._onnx_export(test_name, name, model_name, feature, onnx_config_class_constructor)

    @parameterized.expand(_get_models_to_test(TENSORFLOW_EXPORT_SEQ2SEQ_WITH_PAST_MODELS), skip_on_empty=True)
    @slow
    @require_tf
    def test_tensorflow_export_seq2seq_with_past(
        self, test_name, name, model_name, feature, onnx_config_class_constructor
    ):
        self._onnx_export(test_name, name, model_name, feature, onnx_config_class_constructor)<|MERGE_RESOLUTION|>--- conflicted
+++ resolved
@@ -1,3 +1,4 @@
+
 from pathlib import Path
 from tempfile import NamedTemporaryFile
 from unittest import TestCase
@@ -213,13 +214,8 @@
     ("blenderbot-small", "facebook/blenderbot_small-90M"),
     ("blenderbot", "facebook/blenderbot-400M-distill"),
     ("bigbird-pegasus", "google/bigbird-pegasus-large-arxiv"),
-<<<<<<< HEAD
-    ("longt5", "google/LongT5-Local-Base"),
-    ("longt5", "google/LongT5-TGlobal-Base"),
-=======
     ("longt5", "google/long-t5-local-base"),
     ("longt5", "google/long-t5-tglobal-base"),
->>>>>>> 3c7e56fb
 }
 
 # TODO(lewtun): Include the same model types in `PYTORCH_EXPORT_MODELS` once TensorFlow has parity with the PyTorch model implementations.
